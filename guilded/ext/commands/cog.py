--- conflicted
+++ resolved
@@ -152,15 +152,9 @@
                     value = value.__func__
                 if isinstance(value, _BaseCommand):
                     if is_static_method:
-<<<<<<< HEAD
-                        raise TypeError(
-                            f"Command in method {base}.{elem!r} must not be staticmethod."
-                        )
-=======
                         raise TypeError(f'Command in method {base}.{elem!r} must not be staticmethod.')
                     if elem.startswith(("cog_", "bot_")):
                         raise TypeError(no_bot_cog.format(base, elem))
->>>>>>> dd138c87
                     commands[elem] = value
                 elif inspect.iscoroutinefunction(value):
                     try:
