--- conflicted
+++ resolved
@@ -79,15 +79,12 @@
     'ForumChannel',
     'ForumReply',
     'ForumTopic',
-<<<<<<< HEAD
     'Media',
     'MediaChannel',
     'MediaReply',
-=======
     'ListChannel',
     'ListItem',
     'ListItemNote',
->>>>>>> 5d3c3eb8
     'Thread',
     'VoiceChannel'
 )
@@ -1171,7 +1168,6 @@
         return announcement
 
 
-<<<<<<< HEAD
 class Media(HasContentMixin):
     """Represents a media post in a :class:`.MediaChannel`.
 
@@ -1262,7 +1258,107 @@
 
     def __eq__(self, other):
         return isinstance(other, Media) and self.id == other.id and self.url == other.url
-=======
+
+    async def add_reaction(self, emoji):
+        """|coro|
+
+        Add a reaction to this media post.
+
+        Parameters
+        -----------
+        emoji: :class:`.Emoji`
+            The emoji to add.
+        """
+        await self._state.add_content_reaction(self.channel.content_type, self.id, emoji.id)
+
+    async def remove_self_reaction(self, emoji):
+        """|coro|
+
+        Remove your reaction from this media post.
+
+        Parameters
+        -----------
+        emoji: :class:`.Emoji`
+            The emoji to remove.
+        """
+        await self._state.remove_self_content_reaction(self.channel.content_type, self.id, emoji.id)
+
+    async def reply(self, *content, **kwargs):
+        """|coro|
+
+        Reply to this media.
+
+        Parameters
+        ------------
+        content: Any
+            The content to create the reply with.
+        reply_to: Optional[:class:`.MediaReply`]
+            An existing reply to reply to.
+
+        Returns
+        --------
+        :class:`.MediaReply`
+            The created reply.
+        """
+        data = await self._state.create_content_reply(self.channel.content_type, self.team.id, self.id, content=content, reply_to=kwargs.get('reply_to'))
+        reply = MediaReply(data=data['reply'], parent=self, state=self._state)
+        return reply
+
+    def get_reply(self, id: int):
+        """Optional[:class:`.MediaReply`]: Get a reply by its ID."""
+        return self._replies.get(id)
+
+    async def fetch_reply(self, id: int):
+        """|coro|
+
+        Fetch a reply to this media.
+
+        Parameters
+        -----------
+        id: :class:`int`
+            The ID of the reply.
+
+        Returns
+        --------
+        :class:`.MediaReply`
+        """
+        data = await self._state.get_content_reply(self.channel.type.value, self.channel.id, self.id, id)
+        # metadata uses 'media' and not 'team_media'
+        reply = MediaReply(data=data['metadata']['reply'], parent=self, state=self._state)
+        return reply
+
+    async def move(self, id: int):
+        """|coro|
+
+        Move this media post to another :class:`.DocsChannel`.
+
+        Parameters
+        -----------
+        to: :class:`.DocsChannel`
+            The media channel to move this topic to.
+        """
+        await self._state.move_media(self.channel.id, self.id, to.id)
+
+    async def delete(self):
+        """|coro|
+
+        Delete this media post.
+        """
+        return await self._state.delete_media(self.id)
+
+    async def read(self):
+        """|coro|
+
+        Fetches the raw data of this media as a :class:`bytes`.
+
+        Returns
+        --------
+        :class:`bytes`
+            The raw data of this media.
+        """
+        return await self._state.read_filelike_data(self)
+
+
 class ListItemNote(HasContentMixin):
     """Represents the note on a :class:`.ListItem`.
 
@@ -1401,21 +1497,15 @@
 
     def __repr__(self):
         return f'<ListItem id={self.id!r} author={self.author!r} has_note={self.has_note!r}>'
->>>>>>> 5d3c3eb8
 
     @property
     def author(self) -> Optional[Member]:
         """Optional[:class:`.Member`]: The :class:`.Member` that created the
-<<<<<<< HEAD
-        topic, if they are cached.
-=======
         item, if they are cached.
->>>>>>> 5d3c3eb8
         """
         return self.team.get_member(self.author_id)
 
     @property
-<<<<<<< HEAD
     def share_url(self) -> str:
         if self.channel:
             return f'{self.channel.share_url}/{self.id}'
@@ -1429,228 +1519,6 @@
         """Optional[:class:`.MediaReply`]: Get a reply by its ID."""
         return self._replies.get(id)
 
-    async def add_reaction(self, emoji):
-        """|coro|
-
-        Add a reaction to this media post.
-
-        Parameters
-        -----------
-        emoji: :class:`.Emoji`
-            The emoji to add.
-        """
-        await self._state.add_content_reaction(self.channel.content_type, self.id, emoji.id)
-
-    async def remove_self_reaction(self, emoji):
-        """|coro|
-
-        Remove your reaction from this media post.
-
-        Parameters
-        -----------
-        emoji: :class:`.Emoji`
-            The emoji to remove.
-        """
-        await self._state.remove_self_content_reaction(self.channel.content_type, self.id, emoji.id)
-
-    async def reply(self, *content, **kwargs):
-        """|coro|
-
-        Reply to this media.
-
-        Parameters
-        ------------
-        content: Any
-            The content to create the reply with.
-        reply_to: Optional[:class:`.MediaReply`]
-            An existing reply to reply to.
-
-        Returns
-        --------
-        :class:`.MediaReply`
-            The created reply.
-        """
-        data = await self._state.create_content_reply(self.channel.content_type, self.team.id, self.id, content=content, reply_to=kwargs.get('reply_to'))
-        reply = MediaReply(data=data['reply'], parent=self, state=self._state)
-        return reply
-
-    def get_reply(self, id: int):
-        """Optional[:class:`.MediaReply`]: Get a reply by its ID."""
-        return self._replies.get(id)
-
-    async def fetch_reply(self, id: int):
-        """|coro|
-
-        Fetch a reply to this media.
-
-        Parameters
-        -----------
-        id: :class:`int`
-            The ID of the reply.
-
-        Returns
-        --------
-        :class:`.MediaReply`
-        """
-        data = await self._state.get_content_reply(self.channel.type.value, self.channel.id, self.id, id)
-        # metadata uses 'media' and not 'team_media'
-        reply = MediaReply(data=data['metadata']['reply'], parent=self, state=self._state)
-        return reply
-
-    async def move(self, id: int):
-        """|coro|
-
-        Move this media post to another :class:`.DocsChannel`.
-
-        Parameters
-        -----------
-        to: :class:`.DocsChannel`
-            The media channel to move this topic to.
-        """
-        await self._state.move_media(self.channel.id, self.id, to.id)
-
-    async def delete(self):
-        """|coro|
-
-        Delete this media post.
-        """
-        return await self._state.delete_media(self.id)
-
-    async def read(self):
-        """|coro|
-
-        Fetches the raw data of this media as a :class:`bytes`.
-
-        Returns
-        --------
-        :class:`bytes`
-            The raw data of this media.
-        """
-        return await self._state.read_filelike_data(self)
-
-
-class MediaChannel(guilded.abc.TeamChannel):
-    """Represents a media channel in a team."""
-    def __init__(self, **fields):
-        super().__init__(**fields)
-        self.type = ChannelType.media
-        self.content_type = 'team_media'
-        self._medias = {}
-
-    @property
-    def medias(self):
-        """List[:class:`.Media`]: The list of cached medias in this channel."""
-        return list(self._medias.values())
-
-    def get_media(self, id):
-        """Optional[:class:`.Media`]: Get a cached media post in this channel."""
-        return self._medias.get(id)
-
-    async def getch_media(self, id: int) -> Media:
-        return self.get_media(id) or await self.fetch_media(id)
-
-    async def fetch_media(self, id: int) -> Media:
-        """|coro|
-
-        Fetch a media post in this channel.
-
-        Parameters
-        -----------
-        id: :class:`int`
-            The media's ID.
-
-        Returns
-        --------
-        :class:`.Media`
-        """
-        data = await self._state.get_media(self.id, id)
-        media = Media(data=data, channel=self, state=self._state)
-        return media
-
-    async def fetch_medias(self, *, limit: int = 50) -> List[Media]:
-        """|coro|
-
-        Fetch multiple media posts in this channel.
-
-        All parameters are optional.
-
-        Parameters
-        -----------
-        limit: :class:`int`
-            The maximum number of media posts to return. Defaults to 50.
-
-        Returns
-        --------
-        List[:class:`.Media`]
-        """
-        data = await self._state.get_medias(self.id, limit=limit)
-        medias = []
-        for media_data in data:
-            medias.append(Media(data=media_data, channel=self, state=self._state))
-
-        return medias
-
-    async def create_media(self, *,
-        title: str,
-        description: str = None,
-        file: Optional[File] = None,
-        youtube_url: Optional[str] = None,
-        tags: List[str] = None,
-        game: Optional[Game] = None
-    ) -> Media:
-        """|coro|
-
-        Create a media post in this channel.
-
-        Parameters
-        -----------
-        title: :class:`str`
-            The title of the media.
-        description: Optional[:class:`str`]
-            The description of the media. Does not accept markdown or any
-            inline content.
-        file: :class:`.File`
-            The file to upload. Either this or ``youtube_url`` is required.
-        youtube_url: :class:`str`
-            The YouTube embed URL to use (``https://www.youtube.com/embed/...``).
-            Either this or ``file`` is required.
-        game: Optional[:class:`.Game`]
-            The game to be associated with this media.
-
-        Returns
-        --------
-        :class:`.Media`
-            The created media.
-        """
-        if file and youtube_url:
-            raise ValueError('Must not specify both file and youtube_url')
-        if not file and not youtube_url:
-            raise ValueError('Must specify either file or youtube_url')
-
-        src_data = {}
-        file_type = FileType.image
-        if file:
-            file.set_media_type(MediaType.media_channel_upload)
-            await file._upload(self._state)
-            src_data = {'src': file.url}
-            file_type = file.file_type
-        elif youtube_url:
-            data = await self._state.upload_third_party_media(youtube_url)
-            src_data = {'src': data['url'], 'additionalInfo': {'externalVideoSrc': youtube_url}}
-            file_type = FileType.video
-
-        data = await self._state.create_media(
-            self.id,
-            file_type=file_type,
-            title=title,
-            src_data=src_data,
-            description=description,
-            tags=(tags or []),
-            game_id=(game.id if game else None)
-        )
-        media = Media(data=data, channel=self, game=game, state=self._state)
-        return media
-=======
     def deleted_by(self) -> Optional[Member]:
         """Optional[:class:`.Member`]: The :class:`.Member` that deleted the
         item, if that information is available and they are cached.
@@ -1816,6 +1684,129 @@
         raise NotImplementedError
 
 
+class MediaChannel(guilded.abc.TeamChannel):
+    """Represents a media channel in a team."""
+    def __init__(self, **fields):
+        super().__init__(**fields)
+        self.type = ChannelType.media
+        self.content_type = 'team_media'
+        self._medias = {}
+
+    @property
+    def medias(self):
+        """List[:class:`.Media`]: The list of cached medias in this channel."""
+        return list(self._medias.values())
+
+    def get_media(self, id):
+        """Optional[:class:`.Media`]: Get a cached media post in this channel."""
+        return self._medias.get(id)
+
+    async def getch_media(self, id: int) -> Media:
+        return self.get_media(id) or await self.fetch_media(id)
+
+    async def fetch_media(self, id: int) -> Media:
+        """|coro|
+
+        Fetch a media post in this channel.
+
+        Parameters
+        -----------
+        id: :class:`int`
+            The media's ID.
+
+        Returns
+        --------
+        :class:`.Media`
+        """
+        data = await self._state.get_media(self.id, id)
+        media = Media(data=data, channel=self, state=self._state)
+        return media
+
+    async def fetch_medias(self, *, limit: int = 50) -> List[Media]:
+        """|coro|
+
+        Fetch multiple media posts in this channel.
+
+        All parameters are optional.
+
+        Parameters
+        -----------
+        limit: :class:`int`
+            The maximum number of media posts to return. Defaults to 50.
+
+        Returns
+        --------
+        List[:class:`.Media`]
+        """
+        data = await self._state.get_medias(self.id, limit=limit)
+        medias = []
+        for media_data in data:
+            medias.append(Media(data=media_data, channel=self, state=self._state))
+
+        return medias
+
+    async def create_media(self, *,
+        title: str,
+        description: str = None,
+        file: Optional[File] = None,
+        youtube_url: Optional[str] = None,
+        tags: List[str] = None,
+        game: Optional[Game] = None
+    ) -> Media:
+        """|coro|
+
+        Create a media post in this channel.
+
+        Parameters
+        -----------
+        title: :class:`str`
+            The title of the media.
+        description: Optional[:class:`str`]
+            The description of the media. Does not accept markdown or any
+            inline content.
+        file: :class:`.File`
+            The file to upload. Either this or ``youtube_url`` is required.
+        youtube_url: :class:`str`
+            The YouTube embed URL to use (``https://www.youtube.com/embed/...``).
+            Either this or ``file`` is required.
+        game: Optional[:class:`.Game`]
+            The game to be associated with this media.
+
+        Returns
+        --------
+        :class:`.Media`
+            The created media.
+        """
+        if file and youtube_url:
+            raise ValueError('Must not specify both file and youtube_url')
+        if not file and not youtube_url:
+            raise ValueError('Must specify either file or youtube_url')
+
+        src_data = {}
+        file_type = FileType.image
+        if file:
+            file.set_media_type(MediaType.media_channel_upload)
+            await file._upload(self._state)
+            src_data = {'src': file.url}
+            file_type = file.file_type
+        elif youtube_url:
+            data = await self._state.upload_third_party_media(youtube_url)
+            src_data = {'src': data['url'], 'additionalInfo': {'externalVideoSrc': youtube_url}}
+            file_type = FileType.video
+
+        data = await self._state.create_media(
+            self.id,
+            file_type=file_type,
+            title=title,
+            src_data=src_data,
+            description=description,
+            tags=(tags or []),
+            game_id=(game.id if game else None)
+        )
+        media = Media(data=data, channel=self, game=game, state=self._state)
+        return media
+
+
 class ListChannel(guilded.abc.TeamChannel):
     """Represents a list channel in a team"""
     def __init__(self, **fields):
@@ -1909,7 +1900,6 @@
         )
         listitem = ListItem(data=data, channel=self, state=self._state)
         return listitem
->>>>>>> 5d3c3eb8
 
 
 class AnnouncementReply(guilded.abc.Reply):
