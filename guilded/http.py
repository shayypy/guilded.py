"""
MIT License

Copyright (c) 2020-present shay (shayypy)

Permission is hereby granted, free of charge, to any person obtaining a copy
of this software and associated documentation files (the "Software"), to deal
in the Software without restriction, including without limitation the rights
to use, copy, modify, merge, publish, distribute, sublicense, and/or sell
copies of the Software, and to permit persons to whom the Software is
furnished to do so, subject to the following conditions:

The above copyright notice and this permission notice shall be included in all
copies or substantial portions of the Software.

THE SOFTWARE IS PROVIDED "AS IS", WITHOUT WARRANTY OF ANY KIND, EXPRESS OR
IMPLIED, INCLUDING BUT NOT LIMITED TO THE WARRANTIES OF MERCHANTABILITY,
FITNESS FOR A PARTICULAR PURPOSE AND NONINFRINGEMENT. IN NO EVENT SHALL THE
AUTHORS OR COPYRIGHT HOLDERS BE LIABLE FOR ANY CLAIM, DAMAGES OR OTHER
LIABILITY, WHETHER IN AN ACTION OF CONTRACT, TORT OR OTHERWISE, ARISING FROM,
OUT OF OR IN CONNECTION WITH THE SOFTWARE OR THE USE OR OTHER DEALINGS IN THE
SOFTWARE.

------------------------------------------------------------------------------

This project includes code from https://github.com/Rapptz/discord.py, which is
available under the MIT license:

The MIT License (MIT)

Copyright (c) 2015-present Rapptz

Permission is hereby granted, free of charge, to any person obtaining a
copy of this software and associated documentation files (the "Software"),
to deal in the Software without restriction, including without limitation
the rights to use, copy, modify, merge, publish, distribute, sublicense,
and/or sell copies of the Software, and to permit persons to whom the
Software is furnished to do so, subject to the following conditions:

The above copyright notice and this permission notice shall be included in
all copies or substantial portions of the Software.

THE SOFTWARE IS PROVIDED "AS IS", WITHOUT WARRANTY OF ANY KIND, EXPRESS
OR IMPLIED, INCLUDING BUT NOT LIMITED TO THE WARRANTIES OF MERCHANTABILITY,
FITNESS FOR A PARTICULAR PURPOSE AND NONINFRINGEMENT. IN NO EVENT SHALL THE
AUTHORS OR COPYRIGHT HOLDERS BE LIABLE FOR ANY CLAIM, DAMAGES OR OTHER
LIABILITY, WHETHER IN AN ACTION OF CONTRACT, TORT OR OTHERWISE, ARISING
FROM, OUT OF OR IN CONNECTION WITH THE SOFTWARE OR THE USE OR OTHER
DEALINGS IN THE SOFTWARE.
"""

import asyncio
import datetime
import json
import logging
import re
from typing import Union

from . import utils
from . import channel
from .abc import User as abc_User
from .embed import Embed
from .emoji import Emoji
from .errors import ClientException, HTTPException, error_mapping
from .file import File, MediaType
from .message import ChatMessage, Mention
from .user import User, Member
from .utils import new_uuid

log = logging.getLogger(__name__)

class Route:
    BASE = 'https://www.guilded.gg/api'
    MEDIA_BASE = 'https://media.guilded.gg'
    CDN_BASE = 'https://s3-us-west-2.amazonaws.com/www.guilded.gg'
    NO_BASE = ''
    def __init__(self, method, path, *, override_base=None):
        self.method = method
        self.path = path

        if override_base is not None:
            self.BASE = override_base

        self.url = self.BASE + path

class VoiceRoute(Route):
    def __init__(self, voice_endpoint, method, path):
        self.BASE = f'https://{voice_endpoint}'
        self.method = method
        self.path = path

        self.url = self.BASE + path

class HTTPClient:
    def __init__(self, *, session, max_messages=1000):
        self.session = session
        self.ws = None
        self.my_id = None

        self.email = None
        self.password = None
        self.cookie = None

        self._max_messages = max_messages
        self._users = {}
        self._teams = {}
        self._messages = {}
        self._team_members = {}
        self._team_channels = {}
        self._team_threads = {}
        self._threads = {}
        self._dm_channels = {}

    def compatible_content(self, content):
        compatible = {'object': 'value', 'document': {'object': 'document', 'data': {}, 'nodes': []}}

        for node in content:
            blank_node = {
                'object': 'block',
                'type': None,
                'data': {},
                'nodes': []
            }
            blank_mention_node = {
                'object': 'inline',
                'type': 'mention',
                'data': {},
                'nodes': [{'object': 'text', 'leaves': [{'object': 'leaf', 'text': None, 'marks': []}]}]
            }
            if isinstance(node, Embed):
                blank_node['type'] = 'webhookMessage'
                blank_node['data'] = {'embeds': [node.to_dict()]}

            elif isinstance(node, File):
                blank_node['type'] = node.file_type
                blank_node['data'] = {'src': node.url}

            else:
                # inline text content
                if isinstance(node, Emoji):
                    raw_node = {
                        'object': 'inline',
                        'type': 'reaction',
                        'data': {'reaction': {'id': node.id, 'customReactionId': node.id}},
                        'nodes': [{'object': 'text', 'leaves': [{'object': 'leaf', 'text': f':{node.name}:', 'marks': []}]}]
                    }
                elif isinstance(node, abc_User):
                    raw_node = blank_mention_node
                    raw_node['data']['mention'] = {
                        'type': 'person',
                        'id': node.id,
                        'matcher': f'@{node.display_name}',
                        'name': node.display_name,
                        'avatar': str(node.avatar_url),
                        'color': str(node.colour),
                        'nickname': node.nickname == node.name
                    }
                    raw_node['nodes'][0]['leaves'][0]['text'] = f'@{node.display_name}'
                elif isinstance(node, Mention):
                    raw_node = blank_mention_node
                    raw_node['data']['mention'] = node.value
                    raw_node['nodes'][0]['leaves'][0]['text'] = str(node)
                else:
                    raw_node = {
                        'object': 'text',
                        'leaves': [{'object': 'leaf', 'text': str(node), 'marks': []}]
                    }

                previous_node = None
                try:
                    previous_node = compatible['document']['nodes'][-1]
                except IndexError:
                    pass

                if (previous_node and previous_node['type'] != 'markdown-plain-text') or not previous_node:
                    # use a new node; the previous one is not suitable for
                    # inline content or it does not exist
                    blank_node['type'] = 'markdown-plain-text'
                else:
                    # append to the previous node for inline emoji usage
                    blank_node = previous_node

                blank_node['nodes'].append(raw_node)

            if blank_node not in compatible['document']['nodes']:
                # we don't want to duplicate the node in the case of inline content
                compatible['document']['nodes'].append(blank_node)

        return compatible

    def insert_reply_header(self, message, reply_to):
        message['document']['nodes'].insert(0, {
            'object': 'block',
            'type': 'replying-to-user-header',
            'data': {
                'createdBy': reply_to.author_id,
                'postId': reply_to.id,
                'type': 'reply'
            },
            'nodes': [{'object': 'text', 'leaves': [{'object': 'leaf', 'text': '', 'marks': []}]}]
        })

    def valid_ISO8601(self, timestamp):
        """Manually construct a datetime's ISO8601 representation so that
        Guilded will accept it. Guilded rejects isoformat()'s 6-digit
        microseconds and UTC offset (+00:00).
        """
        # Valid example: 2021-10-15T23:58:44.537Z
        return timestamp.strftime('%Y-%m-%dT%H:%M:%S.000Z')

    def _get_user(self, id):
        return self._users.get(id)

    def _get_team(self, id):
        return self._teams.get(id)

    def _get_message(self, id):
        return self._messages.get(id)

    def _get_dm_channel(self, id):
        return self._dm_channels.get(id)

    def _get_thread(self, id):
        return self._threads.get(id)

    def _get_team_channel(self, team_id, id):
        return self._team_channels.get(team_id, {}).get(id)

    @property
    def _all_team_channels(self):
        all_channels = {}
        for team in self._team_channels.values():
            for channel_id, channel in team.items():
                all_channels[channel_id] = channel

        return all_channels

    def _get_global_team_channel(self, id):
        return self._all_team_channels.get(id)

    def _get_team_thread(self, team_id, id):
        return self._team_threads.get(team_id, {}).get(id)

    def _get_team_member(self, team_id, id):
        return self._team_members.get(team_id, {}).get(id)

    def add_to_message_cache(self, message):
        if self._max_messages is None:
            return
        self._messages[message.id] = message
        while len(self._messages) > self._max_messages:
            del self._messages[list(self._messages.keys())[0]]

    def add_to_team_cache(self, team):
        self._teams[team.id] = team

    def add_to_member_cache(self, member):
        self._team_members[member.team_id] = self._team_members.get(member.team_id, {})
        self._team_members[member.team_id][member.id] = member

    def remove_from_member_cache(self, team_id, member_id):
        try: del self._team_members[team_id][member_id]
        except KeyError: pass

    def add_to_team_channel_cache(self, channel):
        self._team_channels[channel.team_id] = self._team_channels.get(channel.team_id, {})
        self._team_channels[channel.team_id][channel.id] = channel

    def remove_from_team_channel_cache(self, channel_id):
        self._team_channels.pop(channel_id, None)

    def add_to_dm_channel_cache(self, channel):
        self._dm_channels[channel.id] = channel

    def remove_from_dm_channel_cache(self, channel_id):
        self._dm_channels.pop(channel_id, None)

    @property
    def _emojis(self):
        emojis = {}
        for team in self._teams.values():
            emojis = {**emojis, **team._emojis}

        return emojis

    def _get_emoji(self, id):
        return self._emojis.get(id)

    @property
    def credentials(self):
        return {'email': self.email, 'password': self.password}

    async def request(self, route, **kwargs):
        url = route.url
        method = route.method

        async def perform():
            log_data = ''
            if kwargs.get('json'):
                log_data = f' with {kwargs["json"]}'
            elif kwargs.get('data'):
                log_data = f' with {kwargs["data"]}'
            log_args = ''
            if kwargs.get('params'):
                log_args = '?' + '&'.join([f'{key}={val}' for key, val in kwargs['params'].items()])
            log.info('%s %s%s%s', method, route.url, log_args, log_data)
            response = await self.session.request(method, url, **kwargs)
            log.info('Guilded responded with HTTP %s', response.status)
            if response.status == 204:
                return None

            try:
                data_txt = await response.text()
            except UnicodeDecodeError:
                data = await response.read()
                log.debug('Response data: bytes')
            else:
                try:
                    data = json.loads(data_txt)
                except json.decoder.JSONDecodeError:
                    data = data_txt
                log.debug(f'Response data: {data}')
            if response.status != 200:

                if response.status == 429:
                    retry_after = response.headers.get('Retry-After')
                    log.warning(
                        'Rate limited on %s. Retrying in %s seconds',
                        route.path,
                        retry_after or 5
                    )
                    if retry_after:
                        await asyncio.sleep(retry_after)
                        data = await perform()
                    else:
                        await asyncio.sleep(5)
                        data = await perform()
                        #raise TooManyRequests(response)

                elif response.status >= 400:
                    exception = error_mapping.get(response.status, HTTPException)
                    raise exception(response, data)

            return data if route.path != '/login' else response

        return await perform()

    # state

    async def login(self, email, password):
        self.email = email
        self.password = password
        response = await self.request(Route('POST', '/login'), json=self.credentials)
        self.cookie = response.cookies['guilded_mid'].value
        data = await self.request(Route('GET', '/me'))
        return data

    async def ws_connect(self, cookie=None, **gateway_args):
        cookie = cookie or self.cookie
        if not cookie:
            raise ClientException(
                'No authentication cookies available. Get these from '
                'logging into the REST API at least once '
                'on this Client.'
            )
        gateway_args = {**gateway_args,
            'jwt': 'undefined',
            'EIO': '3',
            'transport': 'websocket',
            'guildedClientId': cookie
        }

        return await self.session.ws_connect(
            'wss://api.guilded.gg/socket.io/?{}'.format(
                '&'.join([f'{key}={val}' for key, val in gateway_args.items()])
            )
        )

    async def voice_ws_connect(self, endpoint, channel_id, token, cookie=None):
        cookie = cookie or self.cookie
        if not cookie:
            raise ClientException(
                'No authentication cookies available. Get these from '
                'logging into the REST API at least once '
                'on this Client.'
            )
        gateway_args = {
            'channelId': channel_id,
            'guildedClientId': cookie,
            'token': token,
            'type': 'voice',
            'EIO': '3',
            'transport': 'websocket'
        }

        return await self.session.ws_connect(
            f'wss://{endpoint}' + '/socket.io/?{}'.format(
                '&'.join([f'{key}={val}' for key, val in gateway_args.items()])
            )
        )

    def logout(self):
        return self.request(Route('POST', '/logout'))

    def ping(self):
        return self.request(Route('PUT', '/users/me/ping'))

    # /channels

    def send_message(self, channel_id: str, content, extra_payload=None, share_urls=None):
        route = Route('POST', f'/channels/{channel_id}/messages')
        payload = {
            'messageId': utils.new_uuid(),
            'content': self.compatible_content(content),
            **(extra_payload or {})
        }

        if share_urls:
            payload['content']['document']['data']['shareUrls'] = share_urls

        return self.request(route, json=payload), payload

    def edit_message(self, channel_id: str, message_id: str, **fields):
        route = Route('PUT', f'/channels/{channel_id}/messages/{message_id}')
        payload = {'content': {'object': 'value', 'document': {'object': 'document', 'data': {}, 'nodes': []}}}

        try:
            content = fields['content']
        except KeyError:
            if fields.get('old_content'):
                content = fields.get('old_content')
                payload['content']['document']['nodes'].append({
                    'object': 'block', 
                    'type': 'markdown-plain-text', 
                    'data': {},
                    'nodes': [{'object':'text', 'leaves': [{'object': 'leaf', 'text': str(content), 'marks': []}]}]
                })
        else:
            payload['content']['document']['nodes'].append({
                'object': 'block', 
                'type': 'markdown-plain-text', 
                'data': {},
                'nodes': [{'object':'text', 'leaves': [{'object': 'leaf', 'text': str(content), 'marks': []}]}]
            })

        try:
            embeds = fields['embeds']
        except KeyError:
            if fields.get('old_embeds'):
                embeds = fields.get('old_embeds')
                payload['content']['document']['nodes'].append({
                    'object': 'block',
                    'type': 'webhookMessage',
                    'data': {'embeds': embeds},
                    'nodes': []
                })
        else:
            payload['content']['document']['nodes'].append({
                'object': 'block',
                'type': 'webhookMessage',
                'data': {'embeds': embeds},
                'nodes': []
            })

        try:
            files = fields['files']
        except KeyError:
            if fields.get('old_files'):
                files = fields.get('old_files')
                for file in files:
                    payload['content']['document']['nodes'].append({
                        'object': 'block',
                        'type': str(file.file_type),
                        'data': {'src': file.url},
                        'nodes': []
                    })
        else:
            for file in files:
                payload['content']['document']['nodes'].append({
                    'object': 'block',
                    'type': file.file_type,
                    'data': {'src': file.url},
                    'nodes': []
                })

        return self.request(route, json=payload)

    def delete_message(self, channel_id: str, message_id: str):
        return self.request(Route('DELETE', f'/channels/{channel_id}/messages/{message_id}'))

    def add_message_reaction(self, channel_id: str, message_id: str, emoji_id: int):
        return self.request(Route('POST', f'/channels/{channel_id}/messages/{message_id}/reactions/{emoji_id}'))

    def remove_self_message_reaction(self, channel_id: str, message_id: str, emoji_id: int):
        return self.request(Route('DELETE', f'/channels/{channel_id}/messages/{message_id}/reactions/{emoji_id}'))

    def get_channel_messages(self, channel_id: str, *, limit: int):
        return self.request(Route('GET', f'/channels/{channel_id}/messages'), params={'limit': limit})

    def create_thread(self, channel_id: str, message_content, *, name: str, initial_message=None):
        route = Route('POST', f'/channels/{channel_id}/threads')
        thread_id = utils.new_uuid()
        payload = {
            'name': name,
            'channelId': thread_id,
            'confirmed': False,
            'contentType': 'chat',
            'message': {
                'id': utils.new_uuid(),
                'channelId': thread_id,
                'content': {'object': 'value', 'document': {'object': 'document', 'data': {}, 'nodes': []}}
            }
        }

        for node in message_content:
            blank_node = {
                'object': 'block',
                'type': None,
                'data': {},
                'nodes': []
            }
            if isinstance(node, Embed):
                blank_node['type'] = 'webhookMessage'
                blank_node['data'] = {'embeds': [node.to_dict()]}

            elif isinstance(node, File):
                blank_node['type'] = node.file_type
                blank_node['data'] = {'src': node.url}

            else:
                # stringify anything else, similar to prev. behavior
                blank_node['type'] = 'markdown-plain-text'
                blank_node['nodes'].append({'object':'text', 'leaves': [{'object': 'leaf', 'text': str(node), 'marks': []}]})

            payload['message']['content']['document']['nodes'].append(blank_node)

        if initial_message:
            payload['initialThreadMessage'] = initial_message._raw.get('message', initial_message._raw).copy()
            payload['initialThreadMessage']['botId'] = initial_message.bot_id
            payload['initialThreadMessage']['webhookId'] = initial_message.webhook_id
            payload['initialThreadMessage']['channelId'] = initial_message.channel_id
            payload['initialThreadMessage']['isOptimistic'] = False

        return self.request(route, json=payload)

    def get_voice_connection_info(self, channel_id: str):
        return self.request(Route('GET', f'/channels/{channel_id}/connection'))

    def get_voice_lobby(self, endpoint: str, channel_id: str):
        return self.request(VoiceRoute(endpoint, 'GET', f'/channels/{channel_id}/voicegroups/lobby'))

    def connect_to_voice_lobby(self, endpoint: str, channel_id: str, *,
        rtp_capabilities: dict,
        moved: bool = False,
        supports_video: bool = False,
        restarting: bool = False,
        previous_channel_id: str = None
    ):
        route = VoiceRoute(endpoint, 'POST', f'/channels/{channel_id}/voicegroups/lobby/connect')
        payload = {
            'rtpCapabilities': rtp_capabilities,  # data from Get Voice Lobby
            'wasMoved': moved,
            'supportsVideo': supports_video,
            'appType': 'Desktop App',
            'isRestarting': restarting,
            'channelIdFromPreviousConnections': previous_channel_id
        }
        return self.request(route, json=payload)

    def connect_to_voice_transport(self, endpoint: str, channel_id: str, *,
        transport_id: str,
        dtls_parameters: dict
    ):
        route = VoiceRoute(endpoint, 'POST', f'/channels/{channel_id}/voicegroups/lobby/transport')
        payload = {
            # data from Connect to Voice Lobby
            'transportId': transport_id,
            'dtlsParameters': dtls_parameters
        }
        return self.request(route, json=payload)

    def get_voice_producers(self, endpoint: str, channel_id: str, *,
        transport_id: str,
        rtp_parameters: dict
    ):
        route = VoiceRoute(endpoint, 'POST', f'/channels/{channel_id}/voicegroups/lobby/transport')
        payload = {
            'kind': 'audio',
            'transportId': transport_id,
            'rtpParameters': rtp_parameters
        }
        return self.request(route, json=payload)

    def leave_voice_channel(self, endpoint: str, channel_id: str):
        route = VoiceRoute(endpoint, 'POST', f'/channels/{channel_id}/voicegroups/lobby/leave')
        return self.request(route, json={})

    def get_forum_topics(self, channel_id: str, *, limit: int, page: int, before: datetime.datetime):
        route = Route('GET', f'/channels/{channel_id}/forums')
        params = {
            'maxItems': limit,
            'page': page,
            'beforeDate': self.valid_ISO8601(before)
        }
        return self.request(route, params=params)

    def get_forum_topic(self, channel_id: str, topic_id: int):
        route = Route('GET', f'/channels/{channel_id}/forums/{topic_id}')
        return self.request(route)

    def create_forum_topic(self, channel_id: str, *, title, content):
        route = Route('POST', f'/channels/{channel_id}/forums')
        payload = {
            # The client passes an ID here but it is optional
            'title': title,
            'message': self.compatible_content(content)
        }
        return self.request(route, json=payload)

    def delete_forum_topic(self, channel_id: str, topic_id: int):
        route = Route('DELETE', f'/channels/{channel_id}/forums/{topic_id}')
        return self.request(route)

    def move_forum_topic(self, channel_id: str, topic_id: int, to_channel_id: str):
        route = Route('PUT', f'/channels/{channel_id}/forums/{topic_id}/move')
        payload = {'moveToChannelId': to_channel_id}
        return self.request(route, json=payload)

    def sticky_forum_topic(self, channel_id: str, topic_id: int):
        route = Route('PUT', f'/channels/{channel_id}/forums/{topic_id}/sticky')
        payload = {'isSticky': True}
        return self.request(route, json=payload)

    def unsticky_forum_topic(self, channel_id: str, topic_id: int):
        route = Route('PUT', f'/channels/{channel_id}/forums/{topic_id}/sticky')
        payload = {'isSticky': False}
        return self.request(route, json=payload)

    def lock_forum_topic(self, channel_id: str, topic_id: int):
        route = Route('PUT', f'/channels/{channel_id}/forums/{topic_id}/lock')
        payload = {'isLocked': True}
        return self.request(route, json=payload)

    def unlock_forum_topic(self, channel_id: str, topic_id: int):
        route = Route('PUT', f'/channels/{channel_id}/forums/{topic_id}/lock')
        payload = {'isLocked': False}
        return self.request(route, json=payload)

    def get_forum_topic_replies(self, channel_id: str, topic_id: int, *, limit: int):
        route = Route('GET', f'/channels/{channel_id}/forums/{topic_id}/replies')
        params = {'maxItems': limit}
        return self.request(route, params=params)

    def create_forum_topic_reply(self, channel_id: str, forum_id: int, *, content, reply_to=None):
        route = Route('POST', f'/channels/{channel_id}/forums/{forum_id}/replies')
        payload = {
            # The client passes an ID here but it is optional
            'message': self.compatible_content(content)
        }
        if reply_to is not None:
            self.insert_reply_header(payload['message'], reply_to)

        return self.request(route, json=payload)

    def delete_forum_topic_reply(self, channel_id: str, topic_id: int, reply_id: int):
        route = Route('DELETE', f'/channels/{channel_id}/forums/{topic_id}/replies/{reply_id}')
        return self.request(route)

    def create_doc(self, channel_id: str, *, title, content, game_id, draft):
        payload = {
            # The client passes an ID here but it is optional
            'gameId': game_id,
            'isDraft': draft,
            'title': title,
            'content': self.compatible_content(content)
        }
        return self.request(Route('POST', f'/channels/{channel_id}/docs'), json=payload)

    def delete_doc(self, channel_id: str, doc_id: int):
        return self.request(Route('DELETE', f'/channels/{channel_id}/docs/{doc_id}'))

    def move_doc(self, channel_id: str, doc_id: int, to_channel_id: str):
        route = Route('PUT', f'/channels/{channel_id}/docs/{doc_id}/move')
        payload = {'moveToChannelId': to_channel_id}
        return self.request(route, json=payload)

    def create_announcement(self, channel_id: str, title: str, content, game_id: int, dont_send_notifications: bool):
        payload = {
            'title': title,
            'content': self.compatible_content(content),
            'gameId': game_id,
            'dontSendNotifications': dont_send_notifications
        }
        return self.request(Route('POST', f'/channels/{channel_id}/announcements'), json=payload)

    def get_announcement(self, channel_id: str, announcement_id: str):
        return self.request(Route('GET', f'/channels/{channel_id}/announcements/{announcement_id}'))

    def get_announcements(self, channel_id: str, *, limit: int, before: datetime.datetime):
        params = {
            'maxItems': limit,
            'beforeDate': self.valid_ISO8601(before)
        }
        return self.request(Route('GET', f'/channels/{channel_id}/announcements'), params=params)

    def get_pinned_announcements(self, channel_id: str):
        return self.request(Route('GET', f'/channels/{channel_id}/pinnedannouncements'))

    def toggle_announcement_pin(self, channel_id: str, announcement_id: str, *, pinned: bool):
        route = Route('PUT', f'/channels/{channel_id}/toggleannouncementpin/{announcement_id}')
        payload = {
            'isPinned': pinned
        }
        return self.request(route, json=payload)

    def delete_announcement(self, channel_id: str, announcement_id: str):
        return self.request(Route('DELETE', f'/channels/{channel_id}/announcements/{announcement_id}'))

<<<<<<< HEAD
    def get_media(self, channel_id: str, media_id: int):
        return self.request(Route('GET', f'/channels/{channel_id}/media/{media_id}'))

    def get_medias(self, channel_id: str, *, limit: int):
        params = {
            'pageSize': limit
        }
        return self.request(Route('GET', f'/channels/{channel_id}/media'), params=params)

    def create_media(self, channel_id: str, *, file_type, title, src_data, description=None, game_id=None, tags=None):
        route = Route('POST', f'/channels/{channel_id}/media')
        payload = {
            'type': str(file_type),
            'title': title,
            'description': description,
            'tags': tags or [],
            **src_data
        }
        return self.request(route, json=payload)

    def move_media(self, channel_id: str, media_id: int, to_channel_id: str):
        route = Route('PUT', f'/channels/{channel_id}/media/{media_id}/move')
        payload = {'moveToChannelId': to_channel_id}
        return self.request(route, json=payload)

    def delete_media(self, channel_id: str, media_id: int):
        return self.request(Route('DELETE', f'/channels/{channel_id}/media/{media_id}'))

=======
    def create_list_item(self, channel_id: str, *, message: str, note: str, parent_id: str, position: int, send_notifications: bool):
        route = Route('POST', f'/channels/{channel_id}/listitems')
        payload = {
            'id': new_uuid(),
            'message': self.compatible_content(message),
            'note': (self.compatible_content(note) if note else None),
            'parentId': parent_id,
            'priority': position
        }
        params = {
            'notifyAllClients': str(send_notifications).lower()
        }
        return self.request(route, json=payload, params=params)
    
    def get_list_item(self, channel_id: str, item_id: str):
        return self.request(Route('GET', f'/channels/{channel_id}/listitems/{item_id}'))

    def get_list_items(self, channel_id: str):
        return self.request(Route('GET', f'/channels/{channel_id}/listitems'))

    def delete_list_item(self, channel_id: str, item_id: str):
        return self.request(Route('DELETE', f'/channels/{channel_id}/listitems/{item_id}'))

    def edit_list_item_message(self, channel_id: str, item_id: str, payload):
        route = Route('PUT', f'/channels/{channel_id}/listitems/{item_id}/message')
        return self.request(route, json=payload)

    def edit_list_item_priority(self, channel_id: str, new_orders):
        route = Route('PUT', f'/channels/{channel_id}/listitems/priority')
        payload = {
            'orderedListItemIds': new_orders
        }
        return self.request(route, json=payload)

    def move_list_item(self, channel_id: str, item_id: int, to_channel_id: str):
        route = Route('PUT', f'/channels/{channel_id}/listitems/{item_id}/move')
        payload = {'moveToChannelId': to_channel_id}
        return self.request(route, json=payload)

>>>>>>> 5d3c3eb8
    # /reactions

    def add_content_reaction(self, content_type: str, content_id, emoji_id: int, *, reply: bool = False):
        route = Route('PUT', f'/reactions/{content_type}/{content_id}/undefined')
        payload = {
            'customReactionId': emoji_id
        }
        params = {}
        if reply is True:
            # Guilded will throw a 500 if this is specified as false, even if
            # that value is correct
            params['isContentReply'] = 'true'
        return self.request(route, json=payload, params=params)

    def remove_self_content_reaction(self, content_type: str, content_id, emoji_id: int, *, reply: bool = False):
        route = Route('DELETE', f'/reactions/{content_type}/{content_id}/undefined')
        payload = {
            'customReactionId': emoji_id
        }
        params = {}
        if reply is True:
            # Guilded will throw a 500 if this is specified as false, even if
            # that value is correct
            params['isContentReply'] = 'true'
        return self.request(route, json=payload, params=params)

    # /teams

    def join_team(self, team_id):
        return self.request(Route('PUT', f'/teams/{team_id}/members/{self.my_id}/join'))

    def create_team_invite(self, team_id):
        return self.request(Route('POST', f'/teams/{team_id}/invites'), json={'teamId': team_id})

    def delete_team_emoji(self, team_id: str, emoji_id: int):
        return self.request(Route('DELETE', f'/teams/{team_id}/emoji/{emoji_id}'))

    def get_team(self, team_id: str):
        return self.request(Route('GET', f'/teams/{team_id}'))

    def get_team_members(self, team_id: str):
        return self.request(Route('GET', f'/teams/{team_id}/members'))

    def get_detailed_team_members(self, team_id: str, user_ids: list):
        return self.request(Route('POST', f'/teams/{team_id}/members/detail'), json={'userIds': user_ids})

    def get_team_member(self, team_id: str, user_id: str, *, as_object=False):
        if as_object is False:
            return self.get_detailed_team_members(team_id, [user_id])
        else:
            async def get_team_member_as_object():
                data = await self.get_detailed_team_members(team_id, [user_id])
                return Member(state=self, data=data[user_id])
            return get_team_member_as_object()

    def create_team_channel(self, team_id: str, name: str, content_type: str, group_id: str = None, category_id: int = None, public: bool = False):
        payload = {
            'name': name,
            'channelCategoryId': category_id,
            'contentType': content_type,
            'isPublic': public
        }
        return self.request(Route('POST', f'/teams/{team_id}/groups/{group_id or "undefined"}/channels'), json=payload)

    def get_team_channels(self, team_id: str):
        return self.request(Route('GET', f'/teams/{team_id}/channels'))

    def get_public_team_channel(self, team_id: str, channel_id: str):
        return self.request(Route('GET', f'/teams/{team_id}/channels/{channel_id}'))

    def change_team_member_nickname(self, team_id: str, user_id: str, nickname: str):
        return self.request(Route('GET', f'/teams/{team_id}/members/{user_id}/nickname'), json={'nickname': nickname})

    def reset_team_member_nickname(self, team_id: str, user_id: str):
        return self.request(Route('DELETE', f'/teams/{team_id}/members/{user_id}/nickname'))

    def get_team_groups(self, team_id: str):
        return self.request(Route('GET', f'/teams/{team_id}/groups'))

    def get_team_group(self, team_id: str, group_id: str):
        return self.request(Route('GET', f'/teams/{team_id}/groups/{group_id}'))

    def create_team_group(self, team_id: str, *,
        name: str, description: str, icon_url: str = None, game_id: int = None,
        membership_role_id: int = None,  additional_membership_role_ids: list = [],
        emoji_id: int = None, public: bool = True, base: bool = False, users: list = []
    ):
        payload = {
            'name': name,
            'description': description,
            'avatar': icon_url,
            'gameId': game_id,
            'membershipTeamRoleId': membership_role_id,
            'additionalMembershipTeamRoleIds': additional_membership_role_ids,
            'customReactionId': emoji_id,
            'isPublic': public,
            'isBase': base,
            'users': users
        }
        return self.request(Route('POST', f'/teams{team_id}/groups'), json=payload)

    def update_team_group(self, team_id: str, group_id: str, *,
        name: str, description: str, icon_url: str = None, game_id: int = None,
        membership_role_id: int = None,  additional_membership_role_ids: list = [],
        emoji_id: int = None, public: bool = True, base: bool = False, users: list = []
    ):
        payload = {
            'name': name,
            'description': description,
            'avatar': icon_url,
            'gameId': game_id,
            'membershipTeamRoleId': membership_role_id,
            'additionalMembershipTeamRoleIds': additional_membership_role_ids,
            'customReactionId': emoji_id,
            'isPublic': public,
            'isBase': base,
            'users': users
        }
        return self.request(Route('PUT', f'/teams{team_id}/groups/{group_id}'), json=payload)

    def delete_team_group(self, team_id: str, group_id: str):
        return self.request(Route('DELETE', f'/teams/{team_id}/groups/{group_id}'))

    def delete_team_channel(self, team_id: str, group_id: str, channel_id: str):
        return self.request(Route('DELETE', f'/teams/{team_id}/groups/{group_id or "undefined"}/channels/{channel_id}'))

    def create_team_ban(self, team_id: str, user_id: str, *, reason: str = None, after: datetime.datetime = None):
        payload = {'memberId': user_id, 'teamId': team_id, 'reason': reason or ''}

        if isinstance(after, datetime.datetime):
            payload['afterDate'] = after.isoformat()
        elif after is not None:
            raise TypeError('after must be type datetime.datetime, not %s' % after.__class__.__name__)
        else:
            payload['afterDate'] = None

        return self.request(Route('DELETE', f'/teams/{team_id}/members/{user_id}/ban'), json=payload)

    def remove_team_ban(self, team_id: str, user_id: str):
        payload = {'memberId': user_id, 'teamId': team_id}
        return self.request(Route('PUT', f'/teams/{team_id}/members/{user_id}/ban'), json=payload)

    def get_team_bans(self, team_id: str):
        return self.request(Route('GET', f'/teams/{team_id}/members/ban'))

    def remove_team_member(self, team_id: str, user_id: str):
        return self.request(Route('DELETE', f'/teams/{team_id}/members/{user_id}'))

    def leave_team(self, team_id: str):
        return self.remove_team_member(team_id, self.my_id)

    def set_team_member_xp(self, team_id: str, user_id: str, xp: int):
        if not isinstance(xp, int):
            raise TypeError('xp must be type int, not %s' % xp.__class__.__name__)

        return self.request(Route('PUT', f'/teams/{team_id}/members/{user_id}/xp'), json={'amount': xp})

    def archive_team_thread(self, team_id: str, group_id: str, thread_id: str):
        return self.request(Route('PUT', f'/teams/{team_id}/groups/{group_id or "undefined"}/channels/{thread_id}/archive'))

    def restore_team_thread(self, team_id: str, group_id: str, thread_id: str):
        return self.request(Route('PUT', f'/teams/{team_id}/groups/{group_id or "undefined"}/channels/{thread_id}/restore'))

    def get_team_emojis(self, team_id: str, *,
        limit=None,
        search=None,
        created_by=None,
        when_upper=None,
        when_lower=None,
        created_before=None
    ):
        params = {}

        if limit is not None:
            params['maxItems'] = limit
        else:
            params['maxItems'] = ''
        if search is not None:
            params['searchTerm'] = search
        if created_by is not None:
            params['createdBy'] = created_by.id
        if when_upper is not None:
            params['when[upperValue]'] = when_upper.isoformat()
        if when_lower is not None:
            params['when[lowerValue]'] = when_lower.isoformat()
        if created_before is not None:
            params['beforeId'] = created_before.id

        return self.request(Route('GET', f'/teams/{team_id}/customReactions'), params=params)

    # /users

    def get_user(self, user_id: str, *, as_object=False):
        if as_object is False:
            return self.request(Route('GET', f'/users/{user_id}'))
        else:
            async def get_user_as_object():
                data = await self.request(Route('GET', f'/users/{user_id}'))
                return User(state=self, data=data)
            return get_user_as_object()

    def get_user_profile(self, user_id: str, *, v: int = 3):
        return self.request(Route('GET', f'/users/{user_id}/profilev{v}'))

    def get_privacy_settings(self):
        return self.request(Route('GET', '/users/me/privacysettings'))

    def set_privacy_settings(self, dms, friend_requests):
        return self.request(Route('PUT', '/users/me/privacysettings', json={
            'allowDMsFrom': str(dms),
            'allowFriendRequestsFrom': str(friend_requests)
        }))

    def set_presence(self, presence):
        payload = {'status': presence}
        return self.request(Route('POST', '/users/me/presence'), json=payload)

    def set_transient_status(self, game_id: int):
        payload = {
            'id': 1661,
            'gameId': game_id,
            'type': 'gamepresence'
        }
        return self.request(Route('POST', '/users/me/status/transient'), json=payload)

    def delete_transient_status(self):
        return self.request(Route('DELETE', '/users/me/status/transient'))

    def set_custom_status(self, status, *, expires: Union[int, datetime.datetime] = 0):
        payload = {
            'content': {'document': {
                'object': 'document',
                'data': [],
                'nodes': []
            }}
        }
        payload['content']['document']['nodes'].append({
            'object': 'text',
            'leaves': [{
                'object': 'leaf',
                'text': status.details,
                'marks': []
            }]
        })
        if status.emoji:
            payload['customReactionId'] = status.emoji.id
            payload['customReaction'] = status.emoji._raw
        if type(expires) == datetime.datetime:
            if expires.tzinfo is None:
                expires = expires.replace(tzinfo=datetime.timezone.utc)
            now = datetime.datetime.now(datetime.timezone.utc)
            expires = (expires - now).total_seconds()

        payload['expireInMs'] = expires * 1000

        return self.request(Route('POST', '/users/me/status'), json=payload)

    def leave_thread(self, thread_id: str):
        return self.request(Route('DELETE', f'/users/{self.my_id}/channels/{thread_id}'))

    def set_profile_images(self, image_url: str):
        return self.request(Route('POST', '/users/me/profile/images'), json={'imageUrl': image_url})

    def set_profile_banner(self, image_url: str):
        return self.request(Route('POST', '/users/me/profile/images/banner'), json={'imageUrl': image_url})

    def get_friends(self):
        return self.request(Route('GET', '/users/me/friends'))

    def create_friend_request(self, user_ids: list):
        return self.request(Route('POST', '/users/me/friendrequests'), json={'friendUserIds': user_ids})

    def delete_friend_request(self, user_id: str):
        return self.request(Route('DELETE', '/users/me/friendrequests'), json={'friendUserId': user_id})

    def decline_friend_request(self, user_id: str):
        return self.request(Route('PUT', '/users/me/friendrequests'), json={'friendUserId': user_id, 'friendStatus': 'declined'})

    def accept_friend_request(self, user_id: str):
        return self.request(Route('PUT', '/users/me/friendrequests'), json={'friendUserId': user_id, 'friendStatus': 'accepted'})

    def block_user(self, user_id: str):
        return self.request(Route('POST', f'/users/{user_id}/block'))

    def unblock_user(self, user_id: str):
        return self.request(Route('POST', f'/users/{user_id}/unblock'))

    def get_referral_statistics(self):
        return self.request(Route('GET', '/users/me/referrals'))

    def get_dm_channels(self):
        return self.request(Route('GET', f'/users/{self.my_id}/channels'))

    def create_dm_channel(self, user_ids: list):
        payload = {'users': [{'id': user_id} for user_id in user_ids]}
        return self.request(Route('POST', f'/users/{self.my_id}/channels'), json=payload)

    def hide_dm_channel(self, channel_id: str):
        return self.request(Route('PUT', f'/users/{self.my_id}/channels/{channel_id}/hide'))

    def get_emojis(self):
        return self.request(Route('GET', '/users/me/custom_reactions'))

    # /content

    def get_metadata(self, route: str):
        return self.request(Route('GET', '/content/route/metadata'), params={'route': route})

    async def get_channel_message(self, channel_id: str, message_id: str):
        metadata = await self.get_metadata(f'//channels/{channel_id}/chat?messageId={message_id}')
        channel = self.create_channel(data=metadata['metadata']['channel'])
        message = self.create_message(data=metadata['metadata']['message'], channel=channel)
        return message

    def get_channel(self, channel_id: str):
        return self.get_metadata(f'//channels/{channel_id}/chat')

    def get_embed_for_url(self, url: str):
        return self.request(Route('GET', '/content/embed_info'), params={'url': url})

    def get_form_data(self, form_id: int):
        if not isinstance(form, int):
            raise TypeError('form_id must be type int, not %s' % form_id.__class__.__name__)
        return self.request(Route('GET', f'/content/custom_forms/{form_id}'))

    #def submit_form_response(self, form_id: int, *options):
    #    #payload = {'responseSpecs': 'values': {}}
    #    #for option in options:
    #    #    if option.type is None:pass

    #    return self.request(Route('PUT', f'/content/custom_forms/{form_id}/responses'), json=payload)

    def get_content_replies(self, content_type: str, content_id: int):
        return self.request(Route('GET', f'/content/{content_type}/{content_id}/replies'))

    def get_content_reply(self, content_type: str, channel_id: str, content_id, reply_id: int):
        return self.get_metadata(f'//channels/{channel_id}/{content_type}/{content_id}?replyId={reply_id}')

    def create_content_reply(self, content_type: str, team_id: str, content_id, *, content, reply_to=None):
        payload = {
            'message': self.compatible_content(content),
            'teamId': team_id
        }
        if reply_to is not None:
            self.insert_reply_header(payload['message'], reply_to)

        return self.request(Route('POST', f'/content/{content_type}/{content_id}/replies'), json=payload)

    def delete_content_reply(self, content_type: str, team_id: str, content_id: int, reply_id: int):
        payload = {
            'teamId': team_id
        }
        return self.request(Route('DELETE', f'/content/{content_type}/{content_id}/replies/{reply_id}'), json=payload)

    # media.guilded.gg

    def upload_file(self, file):
        return self.request(Route('POST', '/media/upload', override_base=Route.MEDIA_BASE),
            data={'file': file._bytes},
            params={'dynamicMediaTypeId': str(file.type)}
        )

    def upload_third_party_media(self, url):
        route = Route('PUT', '/media/upload/third_party_media', override_base=Route.MEDIA_BASE)
        payload = {
            'mediaInfo': {'src': url},
            'dynamicMediaTypeId': str(MediaType.media_channel_upload)
        }
        return self.request(route, json=payload)

    def execute_webhook(self, webhook_id: str, webhook_token: str, data: dict):
        route = Route('POST', f'/webhooks/{webhook_id}/{webhook_token}', override_base=Route.MEDIA_BASE)
        return self.request(route, json=data)

    # one-off

    def check_subdomain(self, subdomain: str):
        return self.request(Route('GET', f'/subdomains/{subdomain}'))

    def search(self, query: str, *, entity_type: str, max_results: int = 20, exclude: list = None):
        params = {
            'query': query,
            'entityType': entity_type,
            'maxResultsPerType': max_results,
            'excludedEntityIds': ','.join(exclude or [])
        }
        return self.request(Route('GET', '/search'), params=params)

    def get_game_list(self):
        return self.request(Route('GET', 'https://raw.githubusercontent.com/GuildedAPI/datatables/main/games.json', override_base=Route.NO_BASE))

    def accept_invite(self, invite_code):
        return self.request(Route('PUT', f'/invites/{invite_code}'), json={'type': 'consume'})

    def read_filelike_data(self, filelike):
        return self.request(Route('GET', filelike.url, override_base=Route.NO_BASE))

    # websocket

    def trigger_typing(self, channel_id: str):
        return self.ws.send(['ChatChannelTyping', {'channelId': channel_id}])

    # create objects from data

    def create_user(self, **data):
        return User(state=self, **data)

    def create_member(self, **data):
        return Member(state=self, **data)

    def create_channel(self, **data):
        channel_data = data.get('data', data)
        if channel_data.get('type', '').lower() == 'team':
            data['group'] = data.get('group')
            ctype = channel.ChannelType.from_str(channel_data.get('contentType', 'chat'))
            if ctype is channel.ChannelType.announcements:
                return channel.AnnouncementChannel(state=self, **data)
            elif ctype is channel.ChannelType.chat:
                if 'threadMessageId' in channel_data:
                    # we assume here that only threads will have this attribute
                    # so from this we can reasonably know whether a channel is
                    # a thread
                    return channel.Thread(state=self, **data)
                else:
                    return channel.ChatChannel(state=self, **data)
            elif ctype is channel.ChannelType.docs:
                return channel.DocsChannel(state=self, **data)
            elif ctype is channel.ChannelType.forum:
                return channel.ForumChannel(state=self, **data)
            elif ctype is channel.ChannelType.media:
                return channel.MediaChannel(state=self, **data)
            elif ctype is channel.ChannelType.voice:
                return channel.VoiceChannel(state=self, **data)
<<<<<<< HEAD
=======
            elif ctype is channel.ChannelType.announcements:
                return channel.AnnouncementChannel(state=self, **data)
            elif ctype is channel.ChannelType.list:
                return channel.ListChannel(state=self, **data)
>>>>>>> 5d3c3eb8
        else:
            return channel.DMChannel(state=self, **data)

    def create_message(self, **data):
        data['channel'] = data.get('channel')
        return ChatMessage(state=self, **data)<|MERGE_RESOLUTION|>--- conflicted
+++ resolved
@@ -716,7 +716,6 @@
     def delete_announcement(self, channel_id: str, announcement_id: str):
         return self.request(Route('DELETE', f'/channels/{channel_id}/announcements/{announcement_id}'))
 
-<<<<<<< HEAD
     def get_media(self, channel_id: str, media_id: int):
         return self.request(Route('GET', f'/channels/{channel_id}/media/{media_id}'))
 
@@ -745,7 +744,6 @@
     def delete_media(self, channel_id: str, media_id: int):
         return self.request(Route('DELETE', f'/channels/{channel_id}/media/{media_id}'))
 
-=======
     def create_list_item(self, channel_id: str, *, message: str, note: str, parent_id: str, position: int, send_notifications: bool):
         route = Route('POST', f'/channels/{channel_id}/listitems')
         payload = {
@@ -785,7 +783,6 @@
         payload = {'moveToChannelId': to_channel_id}
         return self.request(route, json=payload)
 
->>>>>>> 5d3c3eb8
     # /reactions
 
     def add_content_reaction(self, content_type: str, content_id, emoji_id: int, *, reply: bool = False):
@@ -1215,17 +1212,12 @@
                 return channel.DocsChannel(state=self, **data)
             elif ctype is channel.ChannelType.forum:
                 return channel.ForumChannel(state=self, **data)
+            elif ctype is channel.ChannelType.list:
+                return channel.ListChannel(state=self, **data)
             elif ctype is channel.ChannelType.media:
                 return channel.MediaChannel(state=self, **data)
             elif ctype is channel.ChannelType.voice:
                 return channel.VoiceChannel(state=self, **data)
-<<<<<<< HEAD
-=======
-            elif ctype is channel.ChannelType.announcements:
-                return channel.AnnouncementChannel(state=self, **data)
-            elif ctype is channel.ChannelType.list:
-                return channel.ListChannel(state=self, **data)
->>>>>>> 5d3c3eb8
         else:
             return channel.DMChannel(state=self, **data)
 
